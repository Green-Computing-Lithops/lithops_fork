--- conflicted
+++ resolved
@@ -109,11 +109,7 @@
     # Apply default values
     if 'pywren' not in config_data:
         config_data['pywren'] = dict()
-<<<<<<< HEAD
-        config_data['pywren']['storage_backend'] = STORAGE_BACKEND_DEFAULT
-=======
         config_data['pywren']['storage_backend'] = DEFAULT_STORAGE_BACKEND
->>>>>>> 65f8208b
         config_data['pywren']['storage_bucket'] = COS_BUCKET_DEFAULT
         config_data['pywren']['storage_prefix'] = COS_PREFIX_DEFAULT
         config_data['pywren']['data_cleaner'] = DATA_CLEANER_DEFAULT
@@ -130,17 +126,12 @@
             config_data['pywren']['storage_prefix'] = COS_PREFIX_DEFAULT
         if 'data_cleaner' not in config_data['pywren']:
             config_data['pywren']['data_cleaner'] = DATA_CLEANER_DEFAULT
-<<<<<<< HEAD
         if 'invocation_retry' not in config_data['pywren']:
             config_data['pywren']['invocation_retry'] = INVOCATION_RETRY_DEFAULT
         if 'retry_sleeps' not in config_data['pywren']:
             config_data['pywren']['retry_sleeps'] = RETRY_SLEEP_DEFAULT
         if 'retries' not in config_data['pywren']:
             config_data['pywren']['retries'] = RETRIES_DEFAULT
-=======
-        if 'storage_backend' not in config_data['pywren']:
-            config_data['pywren']['storage_backend'] = DEFAULT_STORAGE_BACKEND
->>>>>>> 65f8208b
 
     if 'action_name' not in config_data['ibm_cf']:
         config_data['ibm_cf']['action_name'] = CF_ACTION_NAME_DEFAULT
@@ -153,10 +144,7 @@
 
 def extract_storage_config(config):
     storage_config = dict()
-<<<<<<< HEAD
-=======
 
->>>>>>> 65f8208b
     storage_config['storage_backend'] = config['pywren']['storage_backend']
     storage_config['storage_prefix'] = config['pywren']['storage_prefix']
     storage_config['storage_bucket'] = config['pywren']['storage_bucket']
